# Makefile for rsync. This is processed by configure to produce the final
# Makefile

prefix=@prefix@
datarootdir=@datarootdir@
exec_prefix=@exec_prefix@
bindir=@bindir@
libdir=@libdir@/rsync
mandir=@mandir@

LIBS=@LIBS@
CC=@CC@
AWK=@AWK@
CFLAGS=@CFLAGS@
CPPFLAGS=@CPPFLAGS@
CXX=@CXX@
CXXFLAGS=@CXXFLAGS@
EXEEXT=@EXEEXT@
LDFLAGS=@LDFLAGS@
LIBOBJDIR=lib/

INSTALLCMD=@INSTALL@
INSTALLMAN=@INSTALL@

srcdir=@srcdir@
MKDIR_P=@MKDIR_P@
VPATH=$(srcdir)
SHELL=/bin/sh

VERSION=@RSYNC_VERSION@

.SUFFIXES:
.SUFFIXES: .c .o

SIMD_x86_64=simd-checksum-x86_64.o lib/md5-asm-x86_64.o

GENFILES=configure.sh aclocal.m4 config.h.in proto.h proto.h-tstamp rsync.1 rsync.1.html \
	 rsync-ssl.1 rsync-ssl.1.html rsyncd.conf.5 rsyncd.conf.5.html
HEADERS=byteorder.h config.h errcode.h proto.h rsync.h ifuncs.h itypes.h inums.h \
	lib/pool_alloc.h
LIBOBJ=lib/wildmatch.o lib/compat.o lib/snprintf.o lib/mdfour.o lib/md5.o \
	lib/permstring.o lib/pool_alloc.o lib/sysacls.o lib/sysxattrs.o @LIBOBJS@
zlib_OBJS=zlib/deflate.o zlib/inffast.o zlib/inflate.o zlib/inftrees.o \
	zlib/trees.o zlib/zutil.o zlib/adler32.o zlib/compress.o zlib/crc32.o
OBJS1=flist.o rsync.o generator.o receiver.o cleanup.o sender.o exclude.o \
	util.o util2.o main.o checksum.o match.o syscall.o log.o backup.o delete.o
OBJS2=options.o io.o compat.o hlink.o token.o uidlist.o socket.o hashtable.o \
	fileio.o batch.o clientname.o chmod.o acls.o xattrs.o
OBJS3=progress.o pipe.o
DAEMON_OBJ = params.o loadparm.o clientserver.o access.o connection.o authenticate.o
popt_OBJS=popt/findme.o  popt/popt.o  popt/poptconfig.o \
	popt/popthelp.o popt/poptparse.o
OBJS=$(OBJS1) $(OBJS2) $(OBJS3) @SIMD@ $(DAEMON_OBJ) $(LIBOBJ) @BUILD_ZLIB@ @BUILD_POPT@

TLS_OBJ = tls.o syscall.o t_stub.o lib/compat.o lib/snprintf.o lib/permstring.o lib/sysxattrs.o @BUILD_POPT@

# Programs we must have to run the test cases
CHECK_PROGS = rsync$(EXEEXT) tls$(EXEEXT) getgroups$(EXEEXT) getfsdev$(EXEEXT) \
	testrun$(EXEEXT) trimslash$(EXEEXT) t_unsafe$(EXEEXT) wildtest$(EXEEXT)

CHECK_SYMLINKS = testsuite/chown-fake.test testsuite/devices-fake.test testsuite/xattrs-hlink.test

# Objects for CHECK_PROGS to clean
CHECK_OBJS=tls.o testrun.o getgroups.o getfsdev.o t_stub.o t_unsafe.o trimslash.o wildtest.o

# note that the -I. is needed to handle config.h when using VPATH
.c.o:
@OBJ_SAVE@
	$(CC) -I. -I$(srcdir) $(CFLAGS) $(CPPFLAGS) -c $< @CC_SHOBJ_FLAG@
@OBJ_RESTORE@

.PHONY: all
all: Makefile rsync$(EXEEXT) stunnel-rsyncd.conf @MAKE_MAN@

.PHONY: install
install: all
	-${MKDIR_P} ${DESTDIR}${bindir}
	${INSTALLCMD} ${INSTALL_STRIP} -m 755 rsync$(EXEEXT) ${DESTDIR}${bindir}
	${INSTALLCMD} -m 755 rsync-ssl ${DESTDIR}${bindir}
	-${MKDIR_P} ${DESTDIR}${mandir}/man1
	-${MKDIR_P} ${DESTDIR}${mandir}/man5
	if test -f rsync.1; then ${INSTALLMAN} -m 644 rsync.1 ${DESTDIR}${mandir}/man1; fi
	if test -f rsync-ssl.1; then ${INSTALLMAN} -m 644 rsync-ssl.1 ${DESTDIR}${mandir}/man1; fi
	if test -f rsyncd.conf.5; then ${INSTALLMAN} -m 644 rsyncd.conf.5 ${DESTDIR}${mandir}/man5; fi

install-ssl-daemon: stunnel-rsyncd.conf
	-${MKDIR_P} ${DESTDIR}/etc/stunnel
	${INSTALLCMD} -m 644 stunnel-rsyncd.conf ${DESTDIR}/etc/stunnel/rsyncd.conf
	@if ! ls /etc/rsync-ssl/certs/server.* >/dev/null 2>/dev/null; then \
	    echo "Note that you'll need to install the certificate used by /etc/stunnel/rsyncd.conf"; \
	fi

install-all: install install-ssl-client install-ssl-daemon

install-strip:
	$(MAKE) INSTALL_STRIP='-s' install

rsync$(EXEEXT): $(OBJS)
	$(CC) $(CFLAGS) $(LDFLAGS) -o $@ $(OBJS) $(LIBS)

$(OBJS): $(HEADERS)
$(CHECK_OBJS): $(HEADERS)
tls.o xattrs.o: lib/sysxattrs.h
options.o: latest-year.h help-rsync.h help-rsyncd.h
exclude.o: default-cvsignore.h
loadparm.o: default-dont-compress.h

flist.o: rounding.h

default-cvsignore.h default-dont-compress.h: rsync.1.md define-from-md.awk
	$(AWK) -f $(srcdir)/define-from-md.awk -v hfile=$@ $(srcdir)/rsync.1.md

help-rsync.h help-rsyncd.h: rsync.1.md help-from-md.awk
	$(AWK) -f $(srcdir)/help-from-md.awk -v hfile=$@ $(srcdir)/rsync.1.md

rounding.h: rounding.c rsync.h proto.h
	@for r in 0 1 3; do \
	    if $(CC) $(CFLAGS) $(CPPFLAGS) $(LDFLAGS) -o rounding -DEXTRA_ROUNDING=$$r -I. $(srcdir)/rounding.c >rounding.out 2>&1; then \
		echo "#define EXTRA_ROUNDING $$r" >rounding.h; \
		if test -f "$$HOME/build_farm/build_test.fns"; then \
		    echo "EXTRA_ROUNDING is $$r" >&2; \
		fi; \
		break; \
	    fi; \
	done
	@rm -f rounding
	@if test -f rounding.h; then : ; else \
	    cat rounding.out 1>&2; \
	    echo "Failed to create rounding.h!" 1>&2; \
	    exit 1; \
	fi
	@rm -f rounding.out

simd-checksum-x86_64.o: simd-checksum-x86_64.cpp
	$(CXX) -I. $(CXXFLAGS) $(CPPFLAGS) -c -o $@ $(srcdir)/simd-checksum-x86_64.cpp

lib/md5-asm-x86_64.o: lib/md5-asm-x86_64.s
<<<<<<< HEAD
	$(CC) -Wa,--noexecstack -c -o $@ $(srcdir)/lib/md5-asm-x86_64.s
=======
	$(CC) -I. -c -o $@ $(srcdir)/lib/md5-asm-x86_64.s
>>>>>>> 04653dab

tls$(EXEEXT): $(TLS_OBJ)
	$(CC) $(CFLAGS) $(LDFLAGS) -o $@ $(TLS_OBJ) $(LIBS)

testrun$(EXEEXT): testrun.o
	$(CC) $(CFLAGS) $(LDFLAGS) -o $@ testrun.o

getgroups$(EXEEXT): getgroups.o
	$(CC) $(CFLAGS) $(LDFLAGS) -o $@ getgroups.o $(LIBS)

getfsdev$(EXEEXT): getfsdev.o
	$(CC) $(CFLAGS) $(LDFLAGS) -o $@ getfsdev.o $(LIBS)

TRIMSLASH_OBJ = trimslash.o syscall.o t_stub.o lib/compat.o lib/snprintf.o
trimslash$(EXEEXT): $(TRIMSLASH_OBJ)
	$(CC) $(CFLAGS) $(LDFLAGS) -o $@ $(TRIMSLASH_OBJ) $(LIBS)

T_UNSAFE_OBJ = t_unsafe.o syscall.o util.o util2.o t_stub.o lib/compat.o lib/snprintf.o lib/wildmatch.o
t_unsafe$(EXEEXT): $(T_UNSAFE_OBJ)
	$(CC) $(CFLAGS) $(LDFLAGS) -o $@ $(T_UNSAFE_OBJ) $(LIBS)

.PHONY: conf
conf: configure.sh config.h.in

.PHONY: gen
gen: conf proto.h man

.PHONY: gensend
gensend: gen
	rsync -aic $(GENFILES) $${SAMBA_HOST-samba.org}:/home/ftp/pub/rsync/generated-files/

aclocal.m4: $(srcdir)/m4/*.m4
	aclocal -I $(srcdir)/m4

configure.sh config.h.in: configure.ac aclocal.m4
	@if test -f configure.sh; then cp -p configure.sh configure.sh.old; else touch configure.sh.old; fi
	@if test -f config.h.in; then cp -p config.h.in config.h.in.old; else touch config.h.in.old; fi
	autoconf -o configure.sh
	autoheader && touch config.h.in
	@if diff configure.sh configure.sh.old >/dev/null 2>&1; then \
	    echo "configure.sh is unchanged."; \
	    rm configure.sh.old; \
	else \
	    echo "configure.sh has CHANGED."; \
	fi
	@if diff config.h.in config.h.in.old >/dev/null 2>&1; then \
	    echo "config.h.in is unchanged."; \
	    rm config.h.in.old; \
	else \
	    echo "config.h.in has CHANGED."; \
	fi
	@if test -f configure.sh.old -o -f config.h.in.old; then \
	    if test "$(MAKECMDGOALS)" = reconfigure; then \
		echo 'Continuing with "make reconfigure".'; \
	    else \
		echo 'You may need to run:'; \
		echo '  make reconfigure'; \
		exit 1; \
	    fi \
	fi

.PHONY: reconfigure
reconfigure: configure.sh
	./config.status --recheck
	./config.status

Makefile: Makefile.in config.status configure.sh config.h.in
	@if test -f Makefile; then cp -p Makefile Makefile.old; else touch Makefile.old; fi
	@./config.status
	@if diff Makefile Makefile.old >/dev/null 2>&1; then \
	    echo "Makefile is unchanged."; \
	    rm Makefile.old; \
	else \
	    if test "$(MAKECMDGOALS)" = reconfigure; then \
		echo 'Continuing with "make reconfigure".'; \
	    else \
		echo "Makefile updated -- rerun your make command."; \
		exit 1; \
	    fi \
	fi

stunnel-rsyncd.conf: $(srcdir)/stunnel-rsyncd.conf.in Makefile
	sed 's;\@bindir\@;$(bindir);g' <$(srcdir)/stunnel-rsyncd.conf.in >stunnel-rsyncd.conf

.PHONY: proto
proto: proto.h-tstamp

proto.h: proto.h-tstamp
	@if test -f proto.h; then :; else cp -p $(srcdir)/proto.h .; fi

proto.h-tstamp: $(srcdir)/*.c $(srcdir)/lib/compat.c config.h
	$(AWK) -f $(srcdir)/mkproto.awk $(srcdir)/*.c $(srcdir)/lib/compat.c

.PHONY: man
man: rsync.1 rsync-ssl.1 rsyncd.conf.5

rsync.1: rsync.1.md md2man NEWS.md Makefile
	@$(srcdir)/maybe-make-man $(srcdir) rsync.1.md

rsync-ssl.1: rsync-ssl.1.md md2man NEWS.md Makefile
	@$(srcdir)/maybe-make-man $(srcdir) rsync-ssl.1.md

rsyncd.conf.5: rsyncd.conf.5.md md2man NEWS.md Makefile
	@$(srcdir)/maybe-make-man $(srcdir) rsyncd.conf.5.md

.PHONY: clean
clean: cleantests
	rm -f *~ $(OBJS) $(CHECK_PROGS) $(CHECK_OBJS) $(CHECK_SYMLINKS) \
		rounding rounding.h *.old rsync*.1 rsync*.5 rsync*.html

.PHONY: cleantests
cleantests:
	rm -rf ./testtmp*

# We try to delete built files from both the source and build
# directories, just in case somebody previously configured things in
# the source directory.
.PHONY: distclean
distclean: clean
	rm -f Makefile config.h config.status
	rm -f stunnel-rsyncd.conf
	rm -f lib/dummy popt/dummy zlib/dummy
	rm -f $(srcdir)/Makefile $(srcdir)/config.h $(srcdir)/config.status
	rm -f $(srcdir)/lib/dummy $(srcdir)/popt/dummy $(srcdir)/zlib/dummy
	rm -f config.cache config.log
	rm -f $(srcdir)/config.cache $(srcdir)/config.log
	rm -f shconfig $(srcdir)/shconfig
	rm -f $(GENFILES)
	rm -rf autom4te.cache

# this target is really just for my use. It only works on a limited
# range of machines and is used to produce a list of potentially
# dead (ie. unused) functions in the code. (tridge)
.PHONY: finddead
finddead:
	nm *.o */*.o |grep 'U ' | awk '{print $$2}' | sort -u > nmused.txt
	nm *.o */*.o |grep 'T ' | awk '{print $$3}' | sort -u > nmfns.txt
	comm -13 nmused.txt nmfns.txt

# 'check' is the GNU name, 'test' is the name for everybody else :-)
.PHONY: test
test: check

# There seems to be no standard way to specify some variables as
# exported from a Makefile apart from listing them like this.

# This depends on building rsync; if we need any helper programs it
# should depend on them too.

# We try to run the scripts with POSIX mode on, in the hope that will
# catch Bash-isms earlier even if we're running on GNU.  Of course, we
# might lose in the future where POSIX diverges from old sh.

.PHONY: check
check: all $(CHECK_PROGS) $(CHECK_SYMLINKS)
	rsync_bin=`pwd`/rsync$(EXEEXT) $(srcdir)/runtests.sh

.PHONY: check29
check29: all $(CHECK_PROGS) $(CHECK_SYMLINKS)
	rsync_bin=`pwd`/rsync$(EXEEXT) $(srcdir)/runtests.sh --protocol=29

.PHONY: check30
check30: all $(CHECK_PROGS) $(CHECK_SYMLINKS)
	rsync_bin=`pwd`/rsync$(EXEEXT) $(srcdir)/runtests.sh --protocol=30

wildtest.o: wildtest.c t_stub.o lib/wildmatch.c rsync.h config.h
wildtest$(EXEEXT): wildtest.o lib/compat.o lib/snprintf.o @BUILD_POPT@
	$(CC) $(CFLAGS) $(LDFLAGS) -o $@ wildtest.o lib/compat.o lib/snprintf.o @BUILD_POPT@ $(LIBS)

testsuite/chown-fake.test:
	ln -s chown.test $(srcdir)/testsuite/chown-fake.test

testsuite/devices-fake.test:
	ln -s devices.test $(srcdir)/testsuite/devices-fake.test

testsuite/xattrs-hlink.test:
	ln -s xattrs.test $(srcdir)/testsuite/xattrs-hlink.test

# This does *not* depend on building or installing: you can use it to
# check a version installed from a binary or some other source tree,
# if you want.

.PHONY: installcheck
installcheck: $(CHECK_PROGS) $(CHECK_SYMLINKS)
	POSIXLY_CORRECT=1 TOOLDIR=`pwd` rsync_bin="$(bindir)/rsync$(EXEEXT)" srcdir="$(srcdir)" $(srcdir)/runtests.sh

# TODO: Add 'dist' target; need to know which files will be included

# Run the SPLINT (Secure Programming Lint) tool.  <www.splint.org>
.PHONY: splint
splint:
	splint +unixlib +gnuextensions -weak rsync.c

.PHONY: doxygen
doxygen:
	cd $(srcdir) && rm dox/html/* && doxygen

# for maintainers only
.PHONY: doxygen-upload
doxygen-upload:
	rsync -avzv $(srcdir)/dox/html/ --delete \
	$${SAMBA_HOST-samba.org}:/home/httpd/html/rsync/doxygen/head/<|MERGE_RESOLUTION|>--- conflicted
+++ resolved
@@ -135,11 +135,7 @@
 	$(CXX) -I. $(CXXFLAGS) $(CPPFLAGS) -c -o $@ $(srcdir)/simd-checksum-x86_64.cpp
 
 lib/md5-asm-x86_64.o: lib/md5-asm-x86_64.s
-<<<<<<< HEAD
-	$(CC) -Wa,--noexecstack -c -o $@ $(srcdir)/lib/md5-asm-x86_64.s
-=======
-	$(CC) -I. -c -o $@ $(srcdir)/lib/md5-asm-x86_64.s
->>>>>>> 04653dab
+	$(CC) -I. -Wa,--noexecstack -c -o $@ $(srcdir)/lib/md5-asm-x86_64.s
 
 tls$(EXEEXT): $(TLS_OBJ)
 	$(CC) $(CFLAGS) $(LDFLAGS) -o $@ $(TLS_OBJ) $(LIBS)
