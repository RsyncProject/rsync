# The Makefile for rsync (configure creates it from Makefile.in).

prefix=@prefix@
datarootdir=@datarootdir@
exec_prefix=@exec_prefix@
bindir=@bindir@
libdir=@libdir@/rsync
mandir=@mandir@
with_rrsync=@with_rrsync@

LIBS=@LIBS@
CC=@CC@
AWK=@AWK@
CFLAGS=@CFLAGS@
CPPFLAGS=@CPPFLAGS@
CXX=@CXX@
CXXFLAGS=@CXXFLAGS@
EXEEXT=@EXEEXT@
LDFLAGS=@LDFLAGS@
LIBOBJDIR=lib/

INSTALLCMD=@INSTALL@
INSTALLMAN=@INSTALL@

srcdir=@srcdir@
MKDIR_P=@MKDIR_P@
VPATH=$(srcdir)
SHELL=/bin/sh

.SUFFIXES:
.SUFFIXES: .c .o

SIMD_x86_64=simd-checksum-x86_64.o simd-checksum-avx2.o

GENFILES=configure.sh aclocal.m4 config.h.in rsync.1 rsync.1.html \
	 rsync-ssl.1 rsync-ssl.1.html rsyncd.conf.5 rsyncd.conf.5.html
HEADERS=byteorder.h config.h errcode.h proto.h rsync.h ifuncs.h itypes.h inums.h \
	lib/pool_alloc.h lib/mdigest.h lib/md-defines.h
LIBOBJ=lib/wildmatch.o lib/compat.o lib/snprintf.o lib/mdfour.o lib/md5.o \
	lib/permstring.o lib/pool_alloc.o lib/sysacls.o lib/sysxattrs.o @LIBOBJS@
zlib_OBJS=zlib/deflate.o zlib/inffast.o zlib/inflate.o zlib/inftrees.o \
	zlib/trees.o zlib/zutil.o zlib/adler32.o zlib/compress.o zlib/crc32.o
OBJS1=flist.o rsync.o generator.o receiver.o cleanup.o sender.o exclude.o \
	util1.o util2.o main.o checksum.o match.o syscall.o log.o backup.o delete.o
OBJS2=options.o io.o compat.o hlink.o token.o uidlist.o socket.o hashtable.o \
	usage.o fileio.o batch.o clientname.o chmod.o acls.o xattrs.o
<<<<<<< HEAD
OBJS3=progress.o pipe.o
=======
OBJS3=progress.o pipe.o @ASM@ @SIMD@
>>>>>>> 4adfdaaf
DAEMON_OBJ = params.o loadparm.o clientserver.o access.o connection.o authenticate.o
popt_OBJS=popt/findme.o  popt/popt.o  popt/poptconfig.o \
	popt/popthelp.o popt/poptparse.o
OBJS=$(OBJS1) $(OBJS2) $(OBJS3) $(DAEMON_OBJ) $(LIBOBJ) @BUILD_ZLIB@ @BUILD_POPT@

TLS_OBJ = tls.o syscall.o util2.o t_stub.o lib/compat.o lib/snprintf.o lib/permstring.o lib/sysxattrs.o @BUILD_POPT@

# Programs we must have to run the test cases
CHECK_PROGS = rsync$(EXEEXT) tls$(EXEEXT) getgroups$(EXEEXT) getfsdev$(EXEEXT) \
	testrun$(EXEEXT) trimslash$(EXEEXT) t_unsafe$(EXEEXT) wildtest$(EXEEXT)

CHECK_SYMLINKS = testsuite/chown-fake.test testsuite/devices-fake.test testsuite/xattrs-hlink.test

# Objects for CHECK_PROGS to clean
CHECK_OBJS=tls.o testrun.o getgroups.o getfsdev.o t_stub.o t_unsafe.o trimslash.o wildtest.o

# note that the -I. is needed to handle config.h when using VPATH
.c.o:
@OBJ_SAVE@
	$(CC) -I. -I$(srcdir) $(CFLAGS) $(CPPFLAGS) -c $< @CC_SHOBJ_FLAG@
@OBJ_RESTORE@

all: Makefile rsync$(EXEEXT) stunnel-rsyncd.conf @MAKE_RRSYNC@ @MAKE_MAN@
.PHONY: all

.PHONY: install
install: all
	-$(MKDIR_P) $(DESTDIR)$(bindir)
	$(INSTALLCMD) $(INSTALL_STRIP) -m 755 rsync$(EXEEXT) $(DESTDIR)$(bindir)
	$(INSTALLCMD) -m 755 $(srcdir)/rsync-ssl $(DESTDIR)$(bindir)
	-$(MKDIR_P) $(DESTDIR)$(mandir)/man1
	-$(MKDIR_P) $(DESTDIR)$(mandir)/man5
	if test -f rsync.1; then $(INSTALLMAN) -m 644 rsync.1 $(DESTDIR)$(mandir)/man1; fi
	if test -f rsync-ssl.1; then $(INSTALLMAN) -m 644 rsync-ssl.1 $(DESTDIR)$(mandir)/man1; fi
	if test -f rsyncd.conf.5; then $(INSTALLMAN) -m 644 rsyncd.conf.5 $(DESTDIR)$(mandir)/man5; fi
	if test "$(with_rrsync)" = yes; then \
	    $(INSTALLCMD) -m 755 rrsync $(DESTDIR)$(bindir); \
	    if test -f rrsync.1; then $(INSTALLMAN) -m 644 rrsync.1 $(DESTDIR)$(mandir)/man1; fi; \
	fi

install-ssl-daemon: stunnel-rsyncd.conf
	-$(MKDIR_P) $(DESTDIR)/etc/stunnel
	$(INSTALLCMD) -m 644 stunnel-rsyncd.conf $(DESTDIR)/etc/stunnel/rsyncd.conf
	@if ! ls /etc/rsync-ssl/certs/server.* >/dev/null 2>/dev/null; then \
	    echo "Note that you'll need to install the certificate used by /etc/stunnel/rsyncd.conf"; \
	fi

install-all: install install-ssl-daemon

install-strip:
	$(MAKE) INSTALL_STRIP='-s' install

rsync$(EXEEXT): $(OBJS)
	$(CC) $(CFLAGS) $(LDFLAGS) -o $@ $(OBJS) $(LIBS)

rrsync: support/rrsync
	cp -p $(srcdir)/support/rrsync rrsync

$(OBJS): $(HEADERS)
$(CHECK_OBJS): $(HEADERS)
tls.o xattrs.o: lib/sysxattrs.h
usage.o: version.h latest-year.h help-rsync.h help-rsyncd.h git-version.h default-cvsignore.h
loadparm.o: default-dont-compress.h daemon-parm.h

flist.o: rounding.h

default-cvsignore.h default-dont-compress.h: rsync.1.md define-from-md.awk
	$(AWK) -f $(srcdir)/define-from-md.awk -v hfile=$@ $(srcdir)/rsync.1.md

help-rsync.h help-rsyncd.h: rsync.1.md help-from-md.awk
	$(AWK) -f $(srcdir)/help-from-md.awk -v hfile=$@ $(srcdir)/rsync.1.md

daemon-parm.h: daemon-parm.txt daemon-parm.awk
	$(AWK) -f $(srcdir)/daemon-parm.awk $(srcdir)/daemon-parm.txt

rounding.h: rounding.c rsync.h proto.h
	@for r in 0 1 3; do \
	    if $(CC) $(CFLAGS) $(CPPFLAGS) $(LDFLAGS) -o rounding -DEXTRA_ROUNDING=$$r -I. $(srcdir)/rounding.c >rounding.out 2>&1; then \
		echo "#define EXTRA_ROUNDING $$r" >rounding.h; \
		if test -f "$$HOME/build_farm/build_test.fns"; then \
		    echo "EXTRA_ROUNDING is $$r" >&2; \
		fi; \
		break; \
	    fi; \
	done
	@rm -f rounding
	@if test -f rounding.h; then : ; else \
	    cat rounding.out 1>&2; \
	    echo "Failed to create rounding.h!" 1>&2; \
	    exit 1; \
	fi
	@rm -f rounding.out

git-version.h: ALWAYS_RUN
	$(srcdir)/mkgitver

.PHONY: ALWAYS_RUN
ALWAYS_RUN:

simd-checksum-x86_64.o: simd-checksum-x86_64.cpp
	@$(srcdir)/cmd-or-msg disable-simd $(CXX) -I. $(CXXFLAGS) $(CPPFLAGS) -c -o $@ $(srcdir)/simd-checksum-x86_64.cpp

simd-checksum-avx2.o: simd-checksum-avx2.S
	@$(srcdir)/cmd-or-msg disable-asm $(CC) $(CFLAGS) --include=$(srcdir)/rsync.h -DAVX2_ASM -I. @NOEXECSTACK@ -c -o $@ $(srcdir)/simd-checksum-avx2.S

tls$(EXEEXT): $(TLS_OBJ)
	$(CC) $(CFLAGS) $(LDFLAGS) -o $@ $(TLS_OBJ) $(LIBS)

testrun$(EXEEXT): testrun.o
	$(CC) $(CFLAGS) $(LDFLAGS) -o $@ testrun.o

getgroups$(EXEEXT): getgroups.o
	$(CC) $(CFLAGS) $(LDFLAGS) -o $@ getgroups.o $(LIBS)

getfsdev$(EXEEXT): getfsdev.o
	$(CC) $(CFLAGS) $(LDFLAGS) -o $@ getfsdev.o $(LIBS)

TRIMSLASH_OBJ = trimslash.o syscall.o util2.o t_stub.o lib/compat.o lib/snprintf.o
trimslash$(EXEEXT): $(TRIMSLASH_OBJ)
	$(CC) $(CFLAGS) $(LDFLAGS) -o $@ $(TRIMSLASH_OBJ) $(LIBS)

T_UNSAFE_OBJ = t_unsafe.o syscall.o util1.o util2.o t_stub.o lib/compat.o lib/snprintf.o lib/wildmatch.o
t_unsafe$(EXEEXT): $(T_UNSAFE_OBJ)
	$(CC) $(CFLAGS) $(LDFLAGS) -o $@ $(T_UNSAFE_OBJ) $(LIBS)

.PHONY: conf
conf: configure.sh config.h.in

.PHONY: gen
gen: conf proto.h man git-version.h

.PHONY: gensend
gensend: gen
	if ! diff git-version.h $(srcdir)/gists/rsync-git-version.h >/dev/null; then \
	    ./rsync -ai git-version.h $(srcdir)/gists/rsync-git-version.h && \
	    (cd $(srcdir)/gists && git commit --allow-empty-message -m '' rsync-git-version.h && git push) ; \
	fi
	rsync -aic $(GENFILES) git-version.h $${SAMBA_HOST-samba.org}:/home/ftp/pub/rsync/generated-files/ || true

aclocal.m4: $(srcdir)/m4/*.m4
	aclocal -I $(srcdir)/m4

configure.sh config.h.in: configure.ac aclocal.m4
	@if test -f configure.sh; then cp -p configure.sh configure.sh.old; else touch configure.sh.old; fi
	@if test -f config.h.in; then cp -p config.h.in config.h.in.old; else touch config.h.in.old; fi
	autoconf -o configure.sh
	autoheader && touch config.h.in
	@if diff configure.sh configure.sh.old >/dev/null 2>&1; then \
	    echo "configure.sh is unchanged."; \
	    rm configure.sh.old; \
	else \
	    echo "configure.sh has CHANGED."; \
	fi
	@if diff config.h.in config.h.in.old >/dev/null 2>&1; then \
	    echo "config.h.in is unchanged."; \
	    rm config.h.in.old; \
	else \
	    echo "config.h.in has CHANGED."; \
	fi
	@if test -f configure.sh.old || test -f config.h.in.old; then \
	    if test "$(MAKECMDGOALS)" = reconfigure; then \
		echo 'Continuing with "make reconfigure".'; \
	    else \
		echo 'You may need to run:'; \
		echo '  make reconfigure'; \
		exit 1; \
	    fi \
	fi

.PHONY: reconfigure
reconfigure: configure.sh
	./config.status --recheck
	./config.status

.PHONY: restatus
restatus:
	./config.status

Makefile: Makefile.in config.status configure.sh config.h.in
	@if test -f Makefile; then cp -p Makefile Makefile.old; else touch Makefile.old; fi
	@./config.status
	@if diff Makefile Makefile.old >/dev/null 2>&1; then \
	    echo "Makefile is unchanged."; \
	    rm Makefile.old; \
	else \
	    if test "$(MAKECMDGOALS)" = reconfigure; then \
		echo 'Continuing with "make reconfigure".'; \
	    else \
		echo "Makefile updated -- rerun your make command."; \
		exit 1; \
	    fi \
	fi

stunnel-rsyncd.conf: $(srcdir)/stunnel-rsyncd.conf.in Makefile
	sed 's;\@bindir\@;$(bindir);g' <$(srcdir)/stunnel-rsyncd.conf.in >stunnel-rsyncd.conf

.PHONY: proto
proto: proto.h-tstamp

proto.h: proto.h-tstamp
	@if test -f proto.h; then :; else cp -p $(srcdir)/proto.h .; fi

proto.h-tstamp: $(srcdir)/*.c $(srcdir)/lib/compat.c daemon-parm.h
	$(AWK) -f $(srcdir)/mkproto.awk $(srcdir)/*.c $(srcdir)/lib/compat.c daemon-parm.h

.PHONY: man
man: rsync.1 rsync-ssl.1 rsyncd.conf.5 @MAKE_RRSYNC_1@

rsync.1: rsync.1.md md-convert version.h Makefile
	@$(srcdir)/maybe-make-man rsync.1.md

rsync-ssl.1: rsync-ssl.1.md md-convert version.h Makefile
	@$(srcdir)/maybe-make-man rsync-ssl.1.md

rsyncd.conf.5: rsyncd.conf.5.md md-convert version.h Makefile
	@$(srcdir)/maybe-make-man rsyncd.conf.5.md

rrsync.1: support/rrsync.1.md md-convert Makefile
	@$(srcdir)/maybe-make-man support/rrsync.1.md

.PHONY: clean
clean: cleantests
	rm -f *~ $(OBJS) $(CHECK_PROGS) $(CHECK_OBJS) $(CHECK_SYMLINKS) \
		git-version.h rounding rounding.h *.old rsync*.1 rsync*.5 rsync*.html \
		daemon-parm.h help-*.h default-*.h proto.h proto.h-tstamp

.PHONY: cleantests
cleantests:
	rm -rf ./testtmp*

# We try to delete built files from both the source and build
# directories, just in case somebody previously configured things in
# the source directory.
.PHONY: distclean
distclean: clean
	for dir in $(srcdir) . ; do \
	    (cd "$$dir" && rm -rf Makefile config.h config.status stunnel-rsyncd.conf \
	     lib/dummy popt/dummy zlib/dummy config.cache config.log shconfig \
	     $(GENFILES) autom4te.cache) ; \
	done

# this target is really just for my use. It only works on a limited
# range of machines and is used to produce a list of potentially
# dead (ie. unused) functions in the code. (tridge)
.PHONY: finddead
finddead:
	nm *.o */*.o |grep 'U ' | awk '{print $$2}' | sort -u > nmused.txt
	nm *.o */*.o |grep 'T ' | awk '{print $$3}' | sort -u > nmfns.txt
	comm -13 nmused.txt nmfns.txt
	@rm nmused.txt nmfns.txt

# 'check' is the GNU name, 'test' is the name for everybody else :-)
.PHONY: test
test: check

# There seems to be no standard way to specify some variables as
# exported from a Makefile apart from listing them like this.

# This depends on building rsync; if we need any helper programs it
# should depend on them too.

# We try to run the scripts with POSIX mode on, in the hope that will
# catch Bash-isms earlier even if we're running on GNU.  Of course, we
# might lose in the future where POSIX diverges from old sh.

.PHONY: check
check: all $(CHECK_PROGS) $(CHECK_SYMLINKS)
	rsync_bin=`pwd`/rsync$(EXEEXT) $(srcdir)/runtests.sh

.PHONY: check29
check29: all $(CHECK_PROGS) $(CHECK_SYMLINKS)
	rsync_bin=`pwd`/rsync$(EXEEXT) $(srcdir)/runtests.sh --protocol=29

.PHONY: check30
check30: all $(CHECK_PROGS) $(CHECK_SYMLINKS)
	rsync_bin=`pwd`/rsync$(EXEEXT) $(srcdir)/runtests.sh --protocol=30

wildtest.o: wildtest.c t_stub.o lib/wildmatch.c rsync.h config.h
wildtest$(EXEEXT): wildtest.o lib/compat.o lib/snprintf.o @BUILD_POPT@
	$(CC) $(CFLAGS) $(LDFLAGS) -o $@ wildtest.o lib/compat.o lib/snprintf.o @BUILD_POPT@ $(LIBS)

testsuite/chown-fake.test:
	ln -s chown.test $(srcdir)/testsuite/chown-fake.test

testsuite/devices-fake.test:
	ln -s devices.test $(srcdir)/testsuite/devices-fake.test

testsuite/xattrs-hlink.test:
	ln -s xattrs.test $(srcdir)/testsuite/xattrs-hlink.test

# This does *not* depend on building or installing: you can use it to
# check a version installed from a binary or some other source tree,
# if you want.

.PHONY: installcheck
installcheck: $(CHECK_PROGS) $(CHECK_SYMLINKS)
	POSIXLY_CORRECT=1 TOOLDIR=`pwd` rsync_bin="$(bindir)/rsync$(EXEEXT)" srcdir="$(srcdir)" $(srcdir)/runtests.sh

# TODO: Add 'dist' target; need to know which files will be included

# Run the SPLINT (Secure Programming Lint) tool.  <www.splint.org>
.PHONY: splint
splint:
	splint +unixlib +gnuextensions -weak rsync.c

.PHONY: doxygen
doxygen:
	cd $(srcdir) && rm dox/html/* && doxygen

# for maintainers only
.PHONY: doxygen-upload
doxygen-upload:
	rsync -avzv $(srcdir)/dox/html/ --delete \
	$${SAMBA_HOST-samba.org}:/home/httpd/html/rsync/doxygen/head/<|MERGE_RESOLUTION|>--- conflicted
+++ resolved
@@ -44,11 +44,7 @@
 	util1.o util2.o main.o checksum.o match.o syscall.o log.o backup.o delete.o
 OBJS2=options.o io.o compat.o hlink.o token.o uidlist.o socket.o hashtable.o \
 	usage.o fileio.o batch.o clientname.o chmod.o acls.o xattrs.o
-<<<<<<< HEAD
-OBJS3=progress.o pipe.o
-=======
-OBJS3=progress.o pipe.o @ASM@ @SIMD@
->>>>>>> 4adfdaaf
+OBJS3=progress.o pipe.o @SIMD@
 DAEMON_OBJ = params.o loadparm.o clientserver.o access.o connection.o authenticate.o
 popt_OBJS=popt/findme.o  popt/popt.o  popt/poptconfig.o \
 	popt/popthelp.o popt/poptparse.o
