/*
 * End-of-run cleanup routines.
 *
 * Copyright (C) 1996-2000 Andrew Tridgell
 * Copyright (C) 1996 Paul Mackerras
 * Copyright (C) 2002 Martin Pool
 * Copyright (C) 2003-2020 Wayne Davison
 *
 * This program is free software; you can redistribute it and/or modify
 * it under the terms of the GNU General Public License as published by
 * the Free Software Foundation; either version 3 of the License, or
 * (at your option) any later version.
 *
 * This program is distributed in the hope that it will be useful,
 * but WITHOUT ANY WARRANTY; without even the implied warranty of
 * MERCHANTABILITY or FITNESS FOR A PARTICULAR PURPOSE.  See the
 * GNU General Public License for more details.
 *
 * You should have received a copy of the GNU General Public License along
 * with this program; if not, visit the http://fsf.org website.
 */

#include "rsync.h"

extern int dry_run;
extern int am_server;
extern int am_daemon;
extern int am_receiver;
extern int am_sender;
extern int io_error;
extern int keep_partial;
extern int got_xfer_error;
extern int protocol_version;
extern int output_needs_newline;
extern char *partial_dir;
extern char *logfile_name;

int called_from_signal_handler = 0;
BOOL shutting_down = False;
BOOL flush_ok_after_signal = False;

#ifdef HAVE_SIGACTION
static struct sigaction sigact;
#endif

/**
 * Close all open sockets and files, allowing a (somewhat) graceful
 * shutdown() of socket connections.  This eliminates the abortive
 * TCP RST sent by a Winsock-based system when the close() occurs.
 **/
void close_all(void)
{
#ifdef SHUTDOWN_ALL_SOCKETS
	int max_fd;
	int fd;
	int ret;
	STRUCT_STAT st;

	max_fd = sysconf(_SC_OPEN_MAX) - 1;
	for (fd = max_fd; fd >= 0; fd--) {
		if ((ret = do_fstat(fd, &st)) == 0) {
			if (is_a_socket(fd))
				ret = shutdown(fd, 2);
			ret = close(fd);
		}
	}
#endif
}

/**
 * @file cleanup.c
 *
 * Code for handling interrupted transfers.  Depending on the @c
 * --partial option, we may either delete the temporary file, or go
 * ahead and overwrite the destination.  This second behaviour only
 * occurs if we've sent literal data and therefore hopefully made
 * progress on the transfer.
 **/

/**
 * Set to True once literal data has been sent across the link for the
 * current file. (????)
 *
 * Handling the cleanup when a transfer is interrupted is tricky when
 * --partial is selected.  We need to ensure that the partial file is
 * kept if any real data has been transferred.
 **/
int cleanup_got_literal = 0;

static const char *cleanup_fname;
static const char *cleanup_new_fname;
static struct file_struct *cleanup_file;
static int cleanup_fd_r = -1, cleanup_fd_w = -1;
static pid_t cleanup_pid = 0;

pid_t cleanup_child_pid = -1;

/**
 * Eventually calls exit(), passing @p code, therefore does not return.
 *
 * @param code one of the RERR_* codes from errcode.h.
 **/
NORETURN void _exit_cleanup(int code, const char *file, int line)
{
	static int switch_step = 0;
	static int exit_code = 0, exit_line = 0;
	static const char *exit_file = NULL;
	static int first_code = 0;

	SIGACTION(SIGUSR1, SIG_IGN);
	SIGACTION(SIGUSR2, SIG_IGN);

	if (!exit_code) { /* Preserve first error exit info when recursing. */
		exit_code = code;
		exit_file = file;
		exit_line = line < 0 ? -line : line;
	}

	/* If this is the exit at the end of the run, the server side
	 * should not attempt to output a message (see log_exit()). */
	if (am_server && code == 0)
		am_server = 2;

	/* Some of our actions might cause a recursive call back here, so we
	 * keep track of where we are in the cleanup and never repeat a step. */
	switch (switch_step) {
#include "case_N.h" /* case 0: */
		switch_step++;

		first_code = code;

		if (output_needs_newline) {
			fputc('\n', stdout);
			output_needs_newline = 0;
		}

		if (DEBUG_GTE(EXIT, 2)) {
			rprintf(FINFO,
				"[%s] _exit_cleanup(code=%d, file=%s, line=%d): entered\n",
				who_am_i(), code, file, line);
		}

#include "case_N.h"
		switch_step++;

		if (cleanup_child_pid != -1) {
			int status;
			int pid = wait_process(cleanup_child_pid, &status, WNOHANG);
			if (pid == cleanup_child_pid) {
				status = WEXITSTATUS(status);
				if (status > exit_code)
					exit_code = status;
			}
		}

#include "case_N.h"
		switch_step++;

		if (cleanup_got_literal && (cleanup_fname || cleanup_fd_w != -1)) {
			if (cleanup_fd_r != -1) {
				close(cleanup_fd_r);
				cleanup_fd_r = -1;
			}
			if (cleanup_fd_w != -1) {
				flush_write_file(cleanup_fd_w);
				close(cleanup_fd_w);
				cleanup_fd_w = -1;
			}
			if (cleanup_fname && cleanup_new_fname && keep_partial
			 && handle_partial_dir(cleanup_new_fname, PDIR_CREATE)) {
				int tweak_modtime = 0;
				const char *fname = cleanup_fname;
				cleanup_fname = NULL;
				if (!partial_dir) {
				    /* We don't want to leave a partial file with a modern time or it
				     * could be skipped via --update.  Setting the time to something
				     * really old also helps it to stand out as unfinished in an ls. */
				    tweak_modtime = 1;
				    cleanup_file->modtime = 0;
				}
				finish_transfer(cleanup_new_fname, fname, NULL, NULL,
						cleanup_file, tweak_modtime, !partial_dir);
			}
		}

#include "case_N.h"
		switch_step++;

		if (flush_ok_after_signal) {
			flush_ok_after_signal = False;
			if (code == RERR_SIGNAL)
				io_flush(FULL_FLUSH);
		}
		if (!exit_code && !code)
			io_flush(FULL_FLUSH);

#include "case_N.h"
		switch_step++;

		if (cleanup_fname)
			do_unlink(cleanup_fname);
		if (exit_code)
			kill_all(SIGUSR1);
		if (cleanup_pid && cleanup_pid == getpid()) {
			char *pidf = lp_pid_file();
			if (pidf && *pidf)
				unlink(lp_pid_file());
		}

		if (exit_code == 0) {
			if (code)
				exit_code = code;
			if (io_error & IOERR_DEL_LIMIT)
				exit_code = RERR_DEL_LIMIT;
			if (io_error & IOERR_VANISHED)
				exit_code = RERR_VANISHED;
			if (io_error & IOERR_GENERAL || got_xfer_error)
				exit_code = RERR_PARTIAL;
		}

		/* If line < 0, this exit is after a MSG_ERROR_EXIT event, so
		 * we don't want to output a duplicate error. */
		if ((exit_code && line > 0)
		 || am_daemon || (logfile_name && (am_server || !INFO_GTE(STATS, 1))))
			log_exit(exit_code, exit_file, exit_line);

#include "case_N.h"
		switch_step++;

		if (DEBUG_GTE(EXIT, 1)) {
			rprintf(FINFO,
				"[%s] _exit_cleanup(code=%d, file=%s, line=%d): "
				"about to call exit(%d)%s\n",
				who_am_i(), first_code, exit_file, exit_line, exit_code,
				dry_run ? " (DRY RUN)" : "");
		}

#include "case_N.h"
		switch_step++;

		if (exit_code && exit_code != RERR_SOCKETIO && exit_code != RERR_STREAMIO && exit_code != RERR_SIGNAL1
		 && exit_code != RERR_TIMEOUT && !shutting_down) {
			if (protocol_version >= 31 || am_receiver) {
				if (line > 0) {
					if (DEBUG_GTE(EXIT, 3)) {
						rprintf(FINFO, "[%s] sending MSG_ERROR_EXIT with exit_code %d\n",
							who_am_i(), exit_code);
					}
					send_msg_int(MSG_ERROR_EXIT, exit_code);
				}
				if (!am_sender)
					io_flush(MSG_FLUSH); /* Be sure to send all messages */
				noop_io_until_death();
			}
<<<<<<< HEAD
			/* noop_io_until_death(); */
=======
			else if (!am_sender)
				io_flush(MSG_FLUSH); /* Be sure to send all messages */
>>>>>>> cd0637a9
		}

#include "case_N.h"
		switch_step++;

		if (am_server && exit_code)
			msleep(100);
		close_all();

		/* FALLTHROUGH */
	default:
		break;
	}

	if (called_from_signal_handler)
		_exit(exit_code);
	exit(exit_code);
}

void cleanup_disable(void)
{
	cleanup_fname = cleanup_new_fname = NULL;
	cleanup_fd_r = cleanup_fd_w = -1;
	cleanup_got_literal = 0;
}


void cleanup_set(const char *fnametmp, const char *fname, struct file_struct *file,
		 int fd_r, int fd_w)
{
	cleanup_fname = fnametmp;
	cleanup_new_fname = fname; /* can be NULL on a partial-dir failure */
	cleanup_file = file;
	cleanup_fd_r = fd_r;
	cleanup_fd_w = fd_w;
}

void cleanup_set_pid(pid_t pid)
{
	cleanup_pid = pid;
}<|MERGE_RESOLUTION|>--- conflicted
+++ resolved
@@ -250,14 +250,10 @@
 				}
 				if (!am_sender)
 					io_flush(MSG_FLUSH); /* Be sure to send all messages */
-				noop_io_until_death();
-			}
-<<<<<<< HEAD
-			/* noop_io_until_death(); */
-=======
+				/* noop_io_until_death(); */
+			}
 			else if (!am_sender)
 				io_flush(MSG_FLUSH); /* Be sure to send all messages */
->>>>>>> cd0637a9
 		}
 
 #include "case_N.h"
